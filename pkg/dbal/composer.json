{
    "name": "enqueue/dbal",
    "type": "library",
    "description": "Message Queue Doctrine DBAL Transport",
    "keywords": ["messaging", "queue", "doctrine", "dbal"],
    "homepage": "https://enqueue.forma-pro.com/",
    "license": "MIT",
    "require": {
        "php": ">=5.6",
        "queue-interop/queue-interop": "^0.6@dev",
        "doctrine/dbal": "~2.5",
        "ramsey/uuid": "^3"
    },
    "require-dev": {
        "phpunit/phpunit": "~5.4.0",
<<<<<<< HEAD
        "enqueue/test": "^0.9@dev",
        "enqueue/enqueue": "^0.9@dev",
        "enqueue/null": "^0.9@dev",
        "queue-interop/queue-spec": "^0.5.4@dev",
=======
        "enqueue/test": "^0.8@dev",
        "enqueue/enqueue": "^0.8@dev",
        "enqueue/null": "^0.8@dev",
        "queue-interop/queue-spec": "^0.5.5@dev",
>>>>>>> 5bd31c22
        "symfony/dependency-injection": "^2.8|^3|^4",
        "symfony/config": "^2.8|^3|^4"
    },
    "support": {
        "email": "opensource@forma-pro.com",
        "issues": "https://github.com/php-enqueue/enqueue-dev/issues",
        "forum": "https://gitter.im/php-enqueue/Lobby",
        "source": "https://github.com/php-enqueue/enqueue-dev",
        "docs": "https://github.com/php-enqueue/enqueue-dev/blob/master/docs/index.md"
    },
    "autoload": {
        "psr-4": { "Enqueue\\Dbal\\": "" },
        "exclude-from-classmap": [
            "/Tests/"
        ]
    },
    "suggest": {
        "enqueue/enqueue": "If you'd like to use advanced features like Client abstract layer or Symfony integration features"
    },
    "minimum-stability": "dev",
    "extra": {
        "branch-alias": {
            "dev-master": "0.9.x-dev"
        }
    }
}<|MERGE_RESOLUTION|>--- conflicted
+++ resolved
@@ -13,17 +13,10 @@
     },
     "require-dev": {
         "phpunit/phpunit": "~5.4.0",
-<<<<<<< HEAD
         "enqueue/test": "^0.9@dev",
         "enqueue/enqueue": "^0.9@dev",
         "enqueue/null": "^0.9@dev",
-        "queue-interop/queue-spec": "^0.5.4@dev",
-=======
-        "enqueue/test": "^0.8@dev",
-        "enqueue/enqueue": "^0.8@dev",
-        "enqueue/null": "^0.8@dev",
         "queue-interop/queue-spec": "^0.5.5@dev",
->>>>>>> 5bd31c22
         "symfony/dependency-injection": "^2.8|^3|^4",
         "symfony/config": "^2.8|^3|^4"
     },
