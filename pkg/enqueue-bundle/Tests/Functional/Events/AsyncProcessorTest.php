<?php

namespace Enqueue\Bundle\Tests\Functional\Events;

use Enqueue\AsyncEventDispatcher\AsyncProcessor;
use Enqueue\Bundle\Tests\Functional\App\TestAsyncListener;
use Enqueue\Bundle\Tests\Functional\App\TestAsyncSubscriber;
use Enqueue\Bundle\Tests\Functional\WebTestCase;
use Enqueue\Null\NullContext;
use Enqueue\Null\NullMessage;
use Enqueue\Util\JSON;
use Interop\Queue\Processor;
use Symfony\Component\EventDispatcher\GenericEvent;

/**
 * @group functional
 */
class AsyncProcessorTest extends WebTestCase
{
    protected function tearDown()
    {
        parent::tearDown();

<<<<<<< HEAD
        static::$container = null;
=======
        /** @var AsyncListener $asyncListener */
        $asyncListener = static::$container->get('enqueue.events.async_listener');

        $asyncListener->resetSyncMode();
        static::$container->get('test_async_subscriber')->calls = [];
        static::$container->get('test_async_listener')->calls = [];
>>>>>>> c8936f86
    }

    public function testCouldBeGetFromContainerAsService()
    {
        /** @var AsyncProcessor $processor */
        $processor = static::$container->get('enqueue.events.async_processor');

        $this->assertInstanceOf(AsyncProcessor::class, $processor);
    }

    public function testShouldRejectIfMessageDoesNotContainEventNameProperty()
    {
        /** @var AsyncProcessor $processor */
        $processor = static::$container->get('enqueue.events.async_processor');

        $message = new NullMessage();

        $this->assertEquals(Processor::REJECT, $processor->process($message, new NullContext()));
    }

    public function testShouldRejectIfMessageDoesNotContainTransformerNameProperty()
    {
        /** @var AsyncProcessor $processor */
        $processor = static::$container->get('enqueue.events.async_processor');

        $message = new NullMessage();
        $message->setProperty('event_name', 'anEventName');

        $this->assertEquals(Processor::REJECT, $processor->process($message, new NullContext()));
    }

    public function testShouldCallRealListener()
    {
        /** @var AsyncProcessor $processor */
        $processor = static::$container->get('enqueue.events.async_processor');

        $message = new NullMessage();
        $message->setProperty('event_name', 'test_async');
        $message->setProperty('transformer_name', 'test_async');
        $message->setBody(JSON::encode([
            'subject' => 'theSubject',
            'arguments' => ['fooArg' => 'fooVal'],
        ]));

        $this->assertEquals(Processor::ACK, $processor->process($message, new NullContext()));

        /** @var TestAsyncListener $listener */
        $listener = static::$container->get('test_async_listener');

        $this->assertNotEmpty($listener->calls);

        $this->assertInstanceOf(GenericEvent::class, $listener->calls[0][0]);
        $this->assertEquals('theSubject', $listener->calls[0][0]->getSubject());
        $this->assertEquals(['fooArg' => 'fooVal'], $listener->calls[0][0]->getArguments());
        $this->assertEquals('test_async', $listener->calls[0][1]);

        $this->assertSame(
            static::$container->get('enqueue.events.event_dispatcher'),
            $listener->calls[0][2]
        );
    }

    public function testShouldCallRealSubscriber()
    {
        /** @var AsyncProcessor $processor */
        $processor = static::$container->get('enqueue.events.async_processor');

        $message = new NullMessage();
        $message->setProperty('event_name', 'test_async_subscriber');
        $message->setProperty('transformer_name', 'test_async');
        $message->setBody(JSON::encode([
            'subject' => 'theSubject',
            'arguments' => ['fooArg' => 'fooVal'],
        ]));

        $this->assertEquals(Processor::ACK, $processor->process($message, new NullContext()));

        /** @var TestAsyncSubscriber $subscriber */
        $subscriber = static::$container->get('test_async_subscriber');

        $this->assertNotEmpty($subscriber->calls);

        $this->assertInstanceOf(GenericEvent::class, $subscriber->calls[0][0]);
        $this->assertEquals('theSubject', $subscriber->calls[0][0]->getSubject());
        $this->assertEquals(['fooArg' => 'fooVal'], $subscriber->calls[0][0]->getArguments());
        $this->assertEquals('test_async_subscriber', $subscriber->calls[0][1]);

        $this->assertSame(
            static::$container->get('enqueue.events.event_dispatcher'),
            $subscriber->calls[0][2]
        );
    }
}<|MERGE_RESOLUTION|>--- conflicted
+++ resolved
@@ -21,16 +21,16 @@
     {
         parent::tearDown();
 
-<<<<<<< HEAD
-        static::$container = null;
-=======
+//<<<<<<< HEAD
+//        static::$container = null;
+//=======
         /** @var AsyncListener $asyncListener */
         $asyncListener = static::$container->get('enqueue.events.async_listener');
 
         $asyncListener->resetSyncMode();
         static::$container->get('test_async_subscriber')->calls = [];
         static::$container->get('test_async_listener')->calls = [];
->>>>>>> c8936f86
+//>>>>>>> origin/master
     }
 
     public function testCouldBeGetFromContainerAsService()
