--- conflicted
+++ resolved
@@ -2,11 +2,8 @@
 
 namespace Enqueue\Bundle\Tests\Functional\Events;
 
-<<<<<<< HEAD
-=======
 use Enqueue\AsyncEventDispatcher\AsyncListener;
 use Enqueue\AsyncEventDispatcher\Commands;
->>>>>>> c8936f86
 use Enqueue\Bundle\Tests\Functional\App\TestAsyncListener;
 use Enqueue\Bundle\Tests\Functional\WebTestCase;
 use Enqueue\Client\TraceableProducer;
@@ -23,16 +20,15 @@
     {
         parent::tearDown();
 
-<<<<<<< HEAD
-        static::$container = null;
-=======
+//<<<<<<< HEAD
+//        static::$container = null;
+//=======
         /** @var AsyncListener $asyncListener */
         $asyncListener = static::$container->get('enqueue.events.async_listener');
 
         $asyncListener->resetSyncMode();
         static::$container->get('test_async_subscriber')->calls = [];
         static::$container->get('test_async_listener')->calls = [];
->>>>>>> c8936f86
     }
 
     public function testShouldNotCallRealListenerIfMarkedAsAsync()
