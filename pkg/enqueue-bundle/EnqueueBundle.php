<?php

namespace Enqueue\Bundle;

use Enqueue\AmqpExt\AmqpContext;
use Enqueue\AmqpExt\Symfony\AmqpTransportFactory;
use Enqueue\AmqpExt\Symfony\RabbitMqAmqpTransportFactory;
use Enqueue\Bundle\DependencyInjection\Compiler\BuildClientRoutingPass;
use Enqueue\Bundle\DependencyInjection\Compiler\BuildExtensionsPass;
use Enqueue\Bundle\DependencyInjection\Compiler\BuildProcessorRegistryPass;
use Enqueue\Bundle\DependencyInjection\Compiler\BuildQueueMetaRegistryPass;
use Enqueue\Bundle\DependencyInjection\Compiler\BuildTopicMetaSubscribersPass;
use Enqueue\Bundle\DependencyInjection\EnqueueExtension;
use Enqueue\Dbal\DbalContext;
use Enqueue\Dbal\Symfony\DbalTransportFactory;
use Enqueue\Fs\FsContext;
use Enqueue\Fs\Symfony\FsTransportFactory;
use Enqueue\Redis\RedisContext;
use Enqueue\Redis\Symfony\RedisTransportFactory;
use Enqueue\Stomp\StompContext;
use Enqueue\Stomp\Symfony\RabbitMqStompTransportFactory;
use Enqueue\Stomp\Symfony\StompTransportFactory;
use Enqueue\Symfony\DefaultTransportFactory;
use Enqueue\Symfony\NullTransportFactory;
use Symfony\Component\DependencyInjection\ContainerBuilder;
use Symfony\Component\HttpKernel\Bundle\Bundle;

class EnqueueBundle extends Bundle
{
    /**
     * {@inheritdoc}
     */
    public function build(ContainerBuilder $container)
    {
        $container->addCompilerPass(new BuildExtensionsPass());
        $container->addCompilerPass(new BuildClientRoutingPass());
        $container->addCompilerPass(new BuildProcessorRegistryPass());
        $container->addCompilerPass(new BuildTopicMetaSubscribersPass());
        $container->addCompilerPass(new BuildQueueMetaRegistryPass());

        /** @var EnqueueExtension $extension */
        $extension = $container->getExtension('enqueue');
        $extension->addTransportFactory(new DefaultTransportFactory());
        $extension->addTransportFactory(new NullTransportFactory());

        if (class_exists(StompContext::class)) {
            $extension->addTransportFactory(new StompTransportFactory());
            $extension->addTransportFactory(new RabbitMqStompTransportFactory());
        }

        if (class_exists(AmqpContext::class)) {
            $extension->addTransportFactory(new AmqpTransportFactory());
            $extension->addTransportFactory(new RabbitMqAmqpTransportFactory());
        }

        if (class_exists(FsContext::class)) {
            $extension->addTransportFactory(new FsTransportFactory());
        }

<<<<<<< HEAD
        if (class_exists(DbalContext::class)) {
            $extension->addTransportFactory(new DbalTransportFactory());
=======
        if (class_exists(RedisContext::class)) {
            $extension->addTransportFactory(new RedisTransportFactory());
>>>>>>> 0b5cbc69
        }
    }
}<|MERGE_RESOLUTION|>--- conflicted
+++ resolved
@@ -57,13 +57,12 @@
             $extension->addTransportFactory(new FsTransportFactory());
         }
 
-<<<<<<< HEAD
+        if (class_exists(RedisContext::class)) {
+            $extension->addTransportFactory(new RedisTransportFactory());
+        }
+
         if (class_exists(DbalContext::class)) {
             $extension->addTransportFactory(new DbalTransportFactory());
-=======
-        if (class_exists(RedisContext::class)) {
-            $extension->addTransportFactory(new RedisTransportFactory());
->>>>>>> 0b5cbc69
         }
     }
 }