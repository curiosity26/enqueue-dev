--- conflicted
+++ resolved
@@ -77,13 +77,9 @@
             $config = $this->config;
             $config['login'] = $this->config['user'];
             $config['password'] = $this->config['pass'];
-<<<<<<< HEAD
 
             $this->connection = new \AMQPConnection($config);
 
-=======
-            $this->connection = new \AMQPConnection($config);
->>>>>>> ba766d4e
             $this->config['persisted'] ? $this->connection->pconnect() : $this->connection->connect();
         }
         if (false == $this->connection->isConnected()) {
