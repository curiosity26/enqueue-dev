--- conflicted
+++ resolved
@@ -6,15 +6,9 @@
     "homepage": "https://enqueue.forma-pro.com/",
     "license": "MIT",
     "require": {
-<<<<<<< HEAD
         "php": "^7.1.3",
-        "queue-interop/queue-interop": "^0.7@dev",
+        "queue-interop/queue-interop": "^0.6.2@dev|^0.7@dev",
         "enqueue/null": "^0.9@dev",
-=======
-        "php": ">=5.6",
-        "queue-interop/queue-interop": "^0.6.2@dev",
-        "enqueue/null": "^0.8@dev",
->>>>>>> 827bd791
         "ramsey/uuid": "^2|^3.5",
         "psr/log": "^1"
     },
