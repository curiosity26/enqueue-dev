--- conflicted
+++ resolved
@@ -47,30 +47,7 @@
     public function sendEvent(string $topic, $message): void
     {
         if (false == $message instanceof Message) {
-<<<<<<< HEAD
-            $body = $message;
-            $message = new Message();
-            $message->setBody($body);
-        }
-
-        $this->prepareBody($message);
-
-        $message->setProperty(Config::PARAMETER_TOPIC_NAME, $topic);
-        $message->setProperty(self::TOPIC_09X, $topic);
-
-        if (!$message->getMessageId()) {
-            $message->setMessageId(UUID::generate());
-        }
-
-        if (!$message->getTimestamp()) {
-            $message->setTimestamp(time());
-        }
-
-        if (!$message->getPriority()) {
-            $message->setPriority(MessagePriority::NORMAL);
-=======
             $message = new Message($message);
->>>>>>> c8936f86
         }
 
         $preSend = new PreSend($topic, $message, $this, $this->driver);
@@ -108,13 +85,7 @@
             }
         }
 
-<<<<<<< HEAD
-        $message->setProperty(Config::PARAMETER_TOPIC_NAME, Config::COMMAND_TOPIC);
-        $message->setProperty(Config::PARAMETER_COMMAND_NAME, $command);
-        $message->setProperty(self::COMMAND_09X, $command);
-=======
         $message->setProperty(Config::COMMAND, $command);
->>>>>>> c8936f86
         $message->setScope(Message::SCOPE_APP);
 
         $this->doSend($message);
