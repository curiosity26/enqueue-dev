{
    "name": "enqueue/job-queue",
    "type": "library",
    "description": "Job Queue",
    "keywords": ["messaging", "queue", "jobs"],
    "homepage": "https://enqueue.forma-pro.com/",
    "license": "MIT",
    "require": {
        "php": ">=5.6",
<<<<<<< HEAD
        "symfony/framework-bundle": "^2.8|^3|^4",
        "enqueue/enqueue": "^0.9@dev",
        "enqueue/null": "^0.9@dev",
=======
        "enqueue/enqueue": "^0.8@dev",
        "enqueue/null": "^0.8@dev",
>>>>>>> 11dc9f46
        "doctrine/orm": "~2.4"
    },
    "require-dev": {
        "phpunit/phpunit": "~5.5",
        "enqueue/test": "^0.9@dev",
        "doctrine/doctrine-bundle": "~1.2",
        "symfony/browser-kit": "^2.8|^3|^4",
        "symfony/expression-language": "^2.8|^3|^4",
        "symfony/framework-bundle": "^2.8|^3|^4"
    },
    "support": {
        "email": "opensource@forma-pro.com",
        "issues": "https://github.com/php-enqueue/enqueue-dev/issues",
        "forum": "https://gitter.im/php-enqueue/Lobby",
        "source": "https://github.com/php-enqueue/enqueue-dev",
        "docs": "https://github.com/php-enqueue/enqueue-dev/blob/master/docs/index.md"
    },
    "autoload": {
        "psr-4": { "Enqueue\\JobQueue\\": "" },
        "exclude-from-classmap": [
            "/Tests/"
        ]
    },
    "minimum-stability": "dev",
    "extra": {
        "branch-alias": {
            "dev-master": "0.9.x-dev"
        }
    }
}<|MERGE_RESOLUTION|>--- conflicted
+++ resolved
@@ -7,14 +7,8 @@
     "license": "MIT",
     "require": {
         "php": ">=5.6",
-<<<<<<< HEAD
-        "symfony/framework-bundle": "^2.8|^3|^4",
         "enqueue/enqueue": "^0.9@dev",
         "enqueue/null": "^0.9@dev",
-=======
-        "enqueue/enqueue": "^0.8@dev",
-        "enqueue/null": "^0.8@dev",
->>>>>>> 11dc9f46
         "doctrine/orm": "~2.4"
     },
     "require-dev": {
