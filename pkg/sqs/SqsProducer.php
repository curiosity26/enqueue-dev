<?php

namespace Enqueue\Sqs;

use Interop\Queue\InvalidDestinationException;
use Interop\Queue\InvalidMessageException;
use Interop\Queue\PsrDestination;
use Interop\Queue\PsrMessage;
use Interop\Queue\PsrProducer;

class SqsProducer implements PsrProducer
{
    /**
     * @var float
     */
    private $deliveryDelay = PsrMessage::DEFAULT_DELIVERY_DELAY;

    /**
     * @var SqsContext
     */
    private $context;

    /**
     * @param SqsContext $context
     */
    public function __construct(SqsContext $context)
    {
        $this->context = $context;
    }

    /**
     * {@inheritdoc}
     *
     * @param SqsDestination $destination
     * @param SqsMessage     $message
     */
    public function send(PsrDestination $destination, PsrMessage $message)
    {
        InvalidDestinationException::assertDestinationInstanceOf($destination, SqsDestination::class);
        InvalidMessageException::assertMessageInstanceOf($message, SqsMessage::class);

        $body = $message->getBody();
        if (is_scalar($body) || null === $body) {
            $body = (string) $body;
        } else {
            throw new InvalidMessageException(sprintf(
                'The message body must be a scalar or null. Got: %s',
                is_object($body) ? get_class($body) : gettype($body)
            ));
        }

        $arguments = [
            'MessageAttributes' => [
                'Headers' => [
                    'DataType' => 'String',
                    'StringValue' => json_encode([$message->getHeaders(), $message->getProperties()]),
                ],
            ],
            'MessageBody' => $body,
            'QueueUrl' => $this->context->getQueueUrl($destination),
            'DelaySeconds' => (int) $this->deliveryDelay / 1000,
        ];

        if ($message->getDelaySeconds()) {
            $arguments['DelaySeconds'] = $message->getDelaySeconds();
        }

        if ($message->getMessageDeduplicationId()) {
            $arguments['MessageDeduplicationId'] = $message->getMessageDeduplicationId();
        }

        if ($message->getMessageGroupId()) {
            $arguments['MessageGroupId'] = $message->getMessageGroupId();
        }

        $result = $this->context->getClient()->sendMessage($arguments);

        if (false == $result->hasKey('MessageId')) {
            throw new \RuntimeException('Message was not sent');
        }
    }

    /**
     * {@inheritdoc}
     */
<<<<<<< HEAD
    public function setDeliveryDelay($deliveryDelay)
    {
        throw new \LogicException('Not implemented');
    }

    /**
     * {@inheritdoc}
     */
    public function getDeliveryDelay()
    {
        return null;
    }

    /**
     * {@inheritdoc}
     */
    public function setPriority($priority)
    {
        throw new \LogicException('Not implemented');
=======
    public function getDeliveryDelay()
    {
        return $this->deliveryDelay;
>>>>>>> 968592ed
    }

    /**
     * {@inheritdoc}
     */
<<<<<<< HEAD
    public function getPriority()
    {
        return null;
    }

    /**
     * {@inheritdoc}
     */
    public function setTimeToLive($timeToLive)
    {
        throw new \LogicException('Not implemented');
    }

    /**
     * {@inheritdoc}
     */
    public function getTimeToLive()
    {
        return null;
=======
    public function setDeliveryDelay($deliveryDelay)
    {
        $this->deliveryDelay = $deliveryDelay;
>>>>>>> 968592ed
    }
}<|MERGE_RESOLUTION|>--- conflicted
+++ resolved
@@ -10,11 +10,6 @@
 
 class SqsProducer implements PsrProducer
 {
-    /**
-     * @var float
-     */
-    private $deliveryDelay = PsrMessage::DEFAULT_DELIVERY_DELAY;
-
     /**
      * @var SqsContext
      */
@@ -83,7 +78,6 @@
     /**
      * {@inheritdoc}
      */
-<<<<<<< HEAD
     public function setDeliveryDelay($deliveryDelay)
     {
         throw new \LogicException('Not implemented');
@@ -103,17 +97,11 @@
     public function setPriority($priority)
     {
         throw new \LogicException('Not implemented');
-=======
-    public function getDeliveryDelay()
-    {
-        return $this->deliveryDelay;
->>>>>>> 968592ed
     }
 
     /**
      * {@inheritdoc}
      */
-<<<<<<< HEAD
     public function getPriority()
     {
         return null;
@@ -133,10 +121,5 @@
     public function getTimeToLive()
     {
         return null;
-=======
-    public function setDeliveryDelay($deliveryDelay)
-    {
-        $this->deliveryDelay = $deliveryDelay;
->>>>>>> 968592ed
     }
 }