--- conflicted
+++ resolved
@@ -10,17 +10,7 @@
     - php: 7.1
       env: SYMFONY_VERSION=3.4.* PHPSTAN=true
     - php: 7.1
-<<<<<<< HEAD
       env: SYMFONY_VERSION=3.4.* PHP_CS_FIXER=true
-=======
-      env: SYMFONY_VERSION=3.0.* PHP_CS_FIXER=true
-    - php: 7.0
-      env: SYMFONY_VERSION=2.8.* UNIT_TESTS=true
-    - php: 7.0
-      env: SYMFONY_VERSION=3.0.* UNIT_TESTS=true
-    - php: 7.1
-      env: SYMFONY_VERSION=4.0.* UNIT_TESTS=true
->>>>>>> 2ff4f180
     - php: 7.1
       env: SYMFONY_VERSION=3.4.* UNIT_TESTS=true
     - php: 7.1
