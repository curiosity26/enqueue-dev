--- conflicted
+++ resolved
@@ -45,11 +45,7 @@
 * [Job queue](#job-queue)
     - [Run unique job](job_queue/run_unique_job.md)
     - [Run sub job(s)](job_queue/run_sub_job.md)
-<<<<<<< HEAD
 * [EnqueueBundle (Symfony)](bundle/index.md)
-=======
-* [EnqueueBundle (Symfony)](#enqueue-bundle-symfony).
->>>>>>> 8e7a0f11
     - [Quick tour](bundle/quick_tour.md)
     - [Config reference](bundle/config_reference.md)
     - [Cli commands](bundle/cli_commands.md)
